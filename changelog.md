--- conflicted
+++ resolved
@@ -29,11 +29,6 @@
 * Fixed Injector method-based creation to correctly locate void setters
 * Injector.create now supports invoking package-private and private setter methods
 * SealableSet(Collection) now copies the supplied collection instead of wrapping it
-<<<<<<< HEAD
-* Added tests for ByteArrayWriter
-=======
-* Added unit tests for `SingletonSet` covering initialization and mutation restrictions
->>>>>>> cfe9a9c7
 #### 4.54.0 Updated to use java-util 3.3.1
 * Updated [java-util](https://github.com/jdereg/java-util/blob/master/changelog.md) from `3.3.1` to `3.3.2.`
 #### 4.53.0 Updated to use java-util 3.3.1
