--- conflicted
+++ resolved
@@ -98,7 +98,6 @@
     /**
      * stores missing fields information to notify client after the complete deserialization resolution
      */
-<<<<<<< HEAD
 
     protected Object target;
     protected String fieldName;
@@ -107,19 +106,6 @@
     protected final Collection<Object[]> missingFields = new ArrayList<>();
     public void addMissingField(Object target, String missingField, Object value) {
         missingFields.add(new Object[]{target, missingField, value});
-=======
-    @SuppressWarnings("FieldMayBeFinal")
-    protected static class Missingfields {
-        private Object target;
-        private String fieldName;
-        private Object value;
-
-        public Missingfields(Object target, String fieldName, Object value) {
-            this.target = target;
-            this.fieldName = fieldName;
-            this.value = value;
-        }
->>>>>>> e2dfec0a
     }
 
     protected Resolver(ReadOptions readOptions, ReferenceTracker references, Converter converter) {
@@ -230,17 +216,12 @@
     // calls the missing field handler if any for each recorded missing field.
     private void handleMissingFields() {
         MissingFieldHandler missingFieldHandler = this.readOptions.getMissingFieldHandler();
-<<<<<<< HEAD
+
         if (missingFieldHandler != null)
         {
             for (Object[] mf : missingFields)
             {
                 missingFieldHandler.fieldMissing(mf[0], (String) mf[1], mf[2]);
-=======
-        if (missingFieldHandler != null) {
-            for (Missingfields mf : missingFields) {
-                missingFieldHandler.fieldMissing(mf.target, mf.fieldName, mf.value);
->>>>>>> e2dfec0a
             }
         }//else no handler so ignore.
     }
@@ -502,7 +483,7 @@
                 } else if (objToFix instanceof Collection) {
                     String containingTypeName = ref.referencingObj.getJavaTypeName();
                     Collection col = (Collection) objToFix;
-<<<<<<< HEAD
+
                     if (containingTypeName != null && containingTypeName.startsWith("java.util.Immutable") && containingTypeName.contains("Set"))
                     {
                         String typeName = ref.referencingObj.getJavaTypeName();
@@ -512,11 +493,6 @@
                     }
                     else
                     {
-=======
-                    if (containingTypeName != null && containingTypeName.startsWith("java.util.Immutable") && containingTypeName.contains("Set")) {
-                        throw new JsonIoException("Error setting set entry of ImmutableSet '" + ref.referencingObj.getJavaTypeName() + "', @ref = " + ref.refId);
-                    } else {
->>>>>>> e2dfec0a
                         // Add element (since it was not indexable, add it to collection)
                         col.add(objReferenced.getTarget());
                     }
@@ -528,7 +504,6 @@
                 if (field != null) {
                     try {
                         MetaUtils.setFieldValue(field, objToFix, objReferenced.getTarget());    // patch field here
-<<<<<<< HEAD
                     }
                     catch (Exception e)
                     {
@@ -536,10 +511,6 @@
                         long refId = ref.refId;
                         String errorMessage = "Error setting field while resolving references '" + fieldName + "', @ref = " + refId;
                         throw new JsonIoException(errorMessage, e);
-=======
-                    } catch (Exception e) {
-                        throw new JsonIoException("Error setting field while resolving references '" + field.getName() + "', @ref = " + ref.refId, e);
->>>>>>> e2dfec0a
                     }
                 }
             }
