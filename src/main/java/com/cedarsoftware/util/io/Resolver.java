package com.cedarsoftware.util.io;

import com.cedarsoftware.util.io.JsonReader.MissingFieldHandler;

import java.lang.reflect.Array;
import java.lang.reflect.Field;
import java.util.*;

import static com.cedarsoftware.util.io.JsonObject.ITEMS;
import static com.cedarsoftware.util.io.JsonObject.KEYS;

/**
 * This class is used to convert a source of Java Maps that were created from
 * the JsonParser.  These are in 'raw' form with no 'pointers'.  This code will
 * reconstruct the 'shape' of the graph by connecting @ref's to @ids.
 *
 * The subclasses that override this class can build an object graph using Java
 * classes or a Map-of-Map representation.  In both cases, the @ref value will
 * be replaced with the Object (or Map) that had the corresponding @id.
 *
 * @author John DeRegnaucourt (jdereg@gmail.com)
 *         <br>
 *         Copyright (c) Cedar Software LLC
 *         <br><br>
 *         Licensed under the Apache License, Version 2.0 (the "License");
 *         you may not use this file except in compliance with the License.
 *         You may obtain a copy of the License at
 *         <br><br>
 *         http://www.apache.org/licenses/LICENSE-2.0
 *         <br><br>
 *         Unless required by applicable law or agreed to in writing, software
 *         distributed under the License is distributed on an "AS IS" BASIS,
 *         WITHOUT WARRANTIES OR CONDITIONS OF ANY KIND, either express or implied.
 *         See the License for the specific language governing permissions and
 *         limitations under the License.*
 */
@SuppressWarnings({ "rawtypes", "unchecked" })
public abstract class Resolver
{
    final Collection<UnresolvedReference>  unresolvedRefs = new ArrayList<>();
    final Map<Class<?>, Optional<JsonReader.JsonClassReader>> readerCache = new HashMap<>();
    private final Collection<Object[]> prettyMaps = new ArrayList<>();
    // store the missing field found during deserialization to notify any client after the complete resolution is done
    protected final Collection<Missingfields> missingFields = new ArrayList<>();
    Class<?> singletonMap = Collections.singletonMap("foo", "bar").getClass();
    private ReadOptions readOptionsCache = null;
    /**
     * UnresolvedReference is created to hold a logical pointer to a reference that
     * could not yet be loaded, as the @ref appears ahead of the referenced object's
     * definition.  This can point to a field reference or an array/Collection element reference.
     */
    static final class UnresolvedReference
    {
        private final JsonObject referencingObj;
        private String field;
        private final long refId;
        private int index = -1;

        UnresolvedReference(JsonObject referrer, String fld, long id)
        {
            referencingObj = referrer;
            field = fld;
            refId = id;
        }

        UnresolvedReference(JsonObject referrer, int idx, long id)
        {
            referencingObj = referrer;
            index = idx;
            refId = id;
        }
    }

    /**
     * stores missing fields information to notify client after the complete deserialization resolution
     */
    @SuppressWarnings("FieldMayBeFinal")
    protected static class Missingfields
    {
        private Object target;
        private String fieldName;
        private Object value;

        public Missingfields(Object target, String fieldName, Object value)
        {
            this.target = target;
            this.fieldName = fieldName;
            this.value = value;
        }
    }

    /**
     * Dummy place-holder class exists only because ConcurrentHashMap cannot contain a
     * null value.  Instead, singleton instance of this class is placed where null values
     * are needed.
     */
    private static final class NullClass implements JsonReader.JsonClassReader { }

    @Deprecated
    protected JsonReader getReader()
    {
        return ReaderContext.instance().getReader();
    }

    protected Resolver(ReadOptions readOptions) {
        this.readOptionsCache = readOptions;
    }

    ReadOptions getReadOptions()
    {
        return readOptionsCache;
    }

    /**
     * Walk a JsonObject (Map of String keys to values) and return the
     * Java object equivalent filled in as best as possible (everything
     * except unresolved reference fields or unresolved array/collection elements).
     *
     * @param root JsonObject reference to a Map-of-Maps representation of the JSON
     *             input after it has been completely read.
     * @return Properly constructed, typed, Java object graph built from a Map
     * of Maps representation (JsonObject root).
     */
    protected <T> T convertMapsToObjects(final JsonObject root)
    {
        if (root.isFinished) {
            return (T) root.target;
        }

        final Deque<JsonObject> stack = new ArrayDeque<>();
        stack.addFirst(root);

        while (!stack.isEmpty())
        {
            final JsonObject jsonObj = stack.removeFirst();

            if (jsonObj.isArray())
            {
                traverseArray(stack, jsonObj);
            }
            else if (jsonObj.isCollection())
            {
                traverseCollection(stack, jsonObj);
            }
            else if (jsonObj.isMap())
            {
                traverseMap(stack, jsonObj);
            }
            else
            {
                Object special;
                if ((special = readWithFactoryIfExists(jsonObj, null, stack)) != null)
                {
                    jsonObj.target = special;
                }
                else
                {
                    traverseFields(stack, jsonObj);
                }
            }
        }
        return (T) root.target;
    }

    protected abstract Object readWithFactoryIfExists(final Object o, final Class compType, final Deque<JsonObject> stack);

    public abstract void traverseFields(Deque<JsonObject> stack, JsonObject jsonObj);

    public abstract void traverseFields(final Deque<JsonObject> stack, final JsonObject jsonObj, Set<String> excludeFields);


    protected abstract void traverseCollection(Deque<JsonObject> stack, JsonObject jsonObj);

    protected abstract void traverseArray(Deque<JsonObject> stack, JsonObject jsonObj);

    protected void cleanup()
    {
        patchUnresolvedReferences();
        rehashMaps();
        ReaderContext.instance().clearAll();
        unresolvedRefs.clear();
        prettyMaps.clear();
        readerCache.clear();
        handleMissingFields();
    }

    // calls the missing field handler if any for each recorded missing field.
    private void handleMissingFields()
    {
        MissingFieldHandler missingFieldHandler = ReaderContext.instance().getReadOptions().getMissingFieldHandler();
        if (missingFieldHandler != null)
        {
            for (Missingfields mf : missingFields)
            {
                missingFieldHandler.fieldMissing(mf.target, mf.fieldName, mf.value);
            }
        }//else no handler so ignore.
    }

    /**
     * Process java.util.Map and it's derivatives.  These are written specially
     * so that the serialization does not expose the class internals
     * (internal fields of TreeMap for example).
     *
     * @param stack   a Stack (Deque) used to support graph traversal.
     * @param jsonObj a Map-of-Map representation of the JSON input stream.
     */
    protected void traverseMap(Deque<JsonObject> stack, JsonObject jsonObj)
    {
        // Convert @keys to a Collection of Java objects.
        convertMapToKeysItems(jsonObj);
        final Object[] keys = (Object[]) jsonObj.get(KEYS);
        final Object[] items = jsonObj.getArray();

        if (keys == null || items == null)
        {
            if (keys != items)
            {
                throw new JsonIoException("Unbalanced Object in JSON, it has " + KEYS + " or " + ITEMS + " empty");
            }
            return;
        }

        final int size = keys.length;
        if (size != items.length)
        {
            throw new JsonIoException("Map written with " + KEYS + " and " + ITEMS + "s entries of different sizes");
        }

        buildCollection(stack, keys);
        buildCollection(stack, items);

        // Save these for later so that unresolved references inside keys or values
        // get patched first, and then build the Maps.
        prettyMaps.add(new Object[]{jsonObj, keys, items});
    }

    private static void buildCollection(Deque<JsonObject> stack, Object[] arrayContent)
    {
        final JsonObject collection = new JsonObject();
        collection.put(ITEMS, arrayContent);
        collection.target = arrayContent;
        stack.addFirst(collection);
    }

    /**
     * Convert an input JsonObject map (known to represent a Map.class or derivative) that has regular keys and values
     * to have its keys placed into @keys, and its values placed into @items.
     *
     * @param map Map to convert
     */
    protected static void convertMapToKeysItems(final JsonObject map)
    {
        if (!map.containsKey(KEYS) && !map.isReference())
        {
            final Object[] keys = new Object[map.size()];
            final Object[] values = new Object[map.size()];
            int i = 0;

            for (Object e : map.entrySet())
            {
                final Map.Entry entry = (Map.Entry) e;
                keys[i] = entry.getKey();
                values[i] = entry.getValue();
                i++;
            }
            String saveType = map.getType();
            map.clear();
            map.setType(saveType);
            map.put(KEYS, keys);
            map.put(ITEMS, values);
        }
    }

    /**
     * This method creates a Java Object instance based on the passed in parameters.
     * If the JsonObject contains a key '@type' then that is used, as the type was explicitly
     * set in the JSON stream.  If the key '@type' does not exist, then the passed in Class
     * is used to create the instance, handling creating an Array or regular Object
     * instance.
     * <br>
     * The '@type' is not often specified in the JSON input stream, as in many
     * cases it can be inferred from a field reference or array component type.
     *
     * @param clazz   Instance will be create of this class.
     * @param jsonObj Map-of-Map representation of object to create.
     * @return a new Java object of the appropriate type (clazz) using the jsonObj to provide
     * enough hints to get the right class instantiated.  It is not populated when returned.
     */
    protected Object createInstance(Class clazz, JsonObject jsonObj)
    {
        String type = jsonObj.type;

        // We can't set values to an Object, so well try to use the contained type instead
        if ("java.lang.Object".equals(type))
        {
            Object value = jsonObj.getValue();
            if (jsonObj.keySet().size() == 1 && value != null)
            {
                type = value.getClass().getName();
            }
        }
        if (type == null)
        {
            Object mayEnumSpecial = jsonObj.get("@enum");
            if (mayEnumSpecial instanceof String)
            {
                type = "java.util.EnumSet";
                jsonObj.type = type;
            }
        }

        // @type always takes precedence over inferred Java (clazz) type.
        if (type != null)
        {    // @type is explicitly set, use that as it always takes precedence
            return createInstanceUsingType(clazz, jsonObj);
        }
        else
        {
            return createInstanceUsingClass(clazz, jsonObj);
        }
    }

    /**
     * Create an instance of a Java class using the ".type" field on the jsonObj.  The clazz argument is not
     * used for determining type, just for clarity in an exception message.
     */
    protected Object createInstanceUsingType(Class clazz, JsonObject jsonObj)
    {
        String type = jsonObj.type;
        final boolean useMaps = ReaderContext.instance().getReadOptions().isUsingMaps();
        final boolean failOnUnknownType = getReadOptions().isFailOnUnknownType();

        Class c = MetaUtils.classForName(type, readOptionsCache.getClassLoader());
        if (c == null)
        {   // Unable to find class in the JVM.
            if (failOnUnknownType)
            {
                throw new JsonIoException("Unable to create class: " + type +". If you don't want to see this error, you can turn off 'failOnUnknownType' and a LinkedHashMap or failOnUnknownClass() will be used instead.");
            }

            // Try "unknown" class the user may have set up.
            c = getReadOptions().getUnknownTypeClass();
            if (c == null)
            {   // They did not set up an unknown class, use a LinkedHashMap.  It will be use to catch the fields
                // of the JSON object graph.  Works well with returnAsMaps() setting.
                c = LinkedHashMap.class;
            }
        }

        // If a ClassFactory exists for a class, use it to instantiate the class.
        Object mate = createInstanceUsingClassFactory(c, jsonObj);
        if (mate != null)
        {
            return mate;
        }

        // Use other methods to determine the type of class to be instantiated, including looking at the
        // component type of the array.  Also, need to look at primitives, Enums, Immutable collection types.
        if (c.isArray())
        {    // Handle []
            Object[] items = jsonObj.getArray();
            int size = (items == null) ? 0 : items.length;
            if (c == char[].class)
            {
                jsonObj.moveCharsToMate();
                mate = jsonObj.target;
            }
            else
            {
                mate = Array.newInstance(c.getComponentType(), size);
            }
        }
        else
        {   // Handle regular field.object reference
            if (MetaUtils.isPrimitive(c))
            {
                mate = MetaUtils.convert(c, jsonObj.getValue());
                jsonObj.isFinished = true;
            }
            else if (c == Class.class)
            {
                mate = MetaUtils.classForName((String) jsonObj.getValue(), readOptionsCache.getClassLoader());
            }
            else if (c.isEnum())
            {
                mate = getEnum(c, jsonObj);
            }
            else if (Enum.class.isAssignableFrom(c)) // anonymous subclass of an enum
            {
                mate = getEnum(c.getSuperclass(), jsonObj);
                jsonObj.isFinished = true;
            }
            else if (EnumSet.class.isAssignableFrom(c))
            {
                mate = extractEnumSet(c, jsonObj);
                jsonObj.isFinished = true;
            }
            else if ((mate = coerceCertainTypes(c.getName())) != null)
            {   // if coerceCertainTypes() returns non-null, it did the work
            }
            else if (singletonMap.isAssignableFrom(c))
            {
                Object key = jsonObj.keySet().iterator().next();
                Object value = jsonObj.values().iterator().next();
                mate = Collections.singletonMap(key, value);
            }
            else if (c.getName().startsWith("java.util.Immutable"))
            {
                if (c.getName().contains("Set"))
                {
                    mate = new LinkedHashSet<>();
                }
                else if (c.getName().contains("List"))
                {
                    mate = new ArrayList<>();
                }
                else if (c.getName().contains("Map"))
                {
                    mate = new LinkedHashMap<>();
                }
                else
                {
                    throw new JsonIoException("Unknown Immutable class type: " + c.getName());
                }
            }
            else
            {
                // ClassFactory already consulted above, likely regular business/data classes.
                // If the newInstance(c) fails, it throws a JsonIoException.
                mate = MetaUtils.newInstance(c);
            }
        }
        jsonObj.setTarget(mate);
        return mate;
    }

    /**
     * Create an instance using the Class (clazz) provided and the values in the jsonObj.
     */
    protected Object createInstanceUsingClass(Class clazz, JsonObject jsonObj)
    {
        // If a ClassFactory exists for a class, use it to instantiate the class.  The ClassFactory
        // may optionally load the newly created instance, in which case, the JsonObject is marked finished, and
        // return.
        Object mate = createInstanceUsingClassFactory(clazz, jsonObj);
        if (mate != null)
        {
            return mate;
        }

        Object[] items = jsonObj.getArray();

        final boolean useMaps = getReadOptions().isUsingMaps();

        // if @items is specified, it must be an [] type.
        // if clazz.isArray(), then it must be an [] type.
        if (clazz.isArray() || (items != null && clazz == Object.class && !jsonObj.containsKey(KEYS)))
        {
            int size = (items == null) ? 0 : items.length;
            mate = Array.newInstance(clazz.isArray() ? clazz.getComponentType() : Object.class, size);
        }
        else if (clazz.isEnum())
        {
            mate = getEnum(clazz, jsonObj);
        }
        else if (EnumSet.class.isAssignableFrom(clazz)) // anonymous subclass of an EnumSet
        {
            mate = extractEnumSet(clazz, jsonObj);
        }
        else if ((mate = coerceCertainTypes(clazz.getName())) != null)
        {   // if coerceCertainTypes() returns non-null, it did the work
        }
        else if (clazz == Object.class && !useMaps)
        {
            final Class<?> unknownClass = getReadOptions().getUnknownTypeClass();

            if (unknownClass == null)
            {
                JsonObject jsonObject = new JsonObject();
                jsonObject.type = Map.class.getName();

                mate = jsonObject;
            } else
            {
                mate = MetaUtils.newInstance(unknownClass);
            }
        }
        else
        {
            // ClassFactory consulted above, no need to check it here.
            mate = MetaUtils.newInstance(clazz);
        }

        jsonObj.setTarget(mate);
        return jsonObj.getTarget();
    }

    /**
     * If a ClassFactory is associated to the passed in Class (clazz), then use the ClassFactory
     * to create an instance.  If a ClassFactory create the instance, it may optionall load
     * the values into the instance, using the values from the passed in JsonObject.  If the
     * ClassFactory instance creates AND loads the object, it is indicated on the ClassFactory
     * by the isObjectFinal() method returning true.  Therefore, the JsonObject instance that is
     * loaded, is marked with 'isFinished=true' so that no more process is needed for this instance.
     */
    Object createInstanceUsingClassFactory(Class c, JsonObject jsonObj)
    {
<<<<<<< HEAD
        //  If a target exists then the item has already gone through
        //  the create instance process.  don't recreate
        if (jsonObj.target != null) {
            return jsonObj.target;
=======
        //  If a target exsts then the item has already gone through
        //  the new instance process at least, don't recreate.
        if (jsonObj.getTarget() != null) {
            return jsonObj.getTarget();
>>>>>>> bb84c3d3
        }

        // If a ClassFactory exists for a class, use it to instantiate the class.  The ClassFactory
        // may optionally load the newly created instance, in which case, the JsonObject is marked finished, and
        // return.
        JsonReader.ClassFactory classFactory = getReadOptions().getClassFactory(c);

        if (classFactory == null) {
            return null;
        }

        Object target = classFactory.newInstance(c, jsonObj);

        // don't pass in classFactory.isObjectFinal, only set it to true if classFactory says its so.
        // it allows the factory iteself to set final on the jsonObj internally where it depends
        // on how the data comes back, but that value can be a hard true if the factory knows
        // its always true.
        if (classFactory.isObjectFinal()) {
            return jsonObj.setFinishedTarget(target, true);
        }

        jsonObj.setTarget(target);
        return target;
    }

    protected Object coerceCertainTypes(String type)
    {
        Class clazz = getReadOptions().getCoercedType(type);
        if (clazz == null)
        {
            return null;
        }

        return MetaUtils.newInstance(clazz);
    }

    protected JsonReader.JsonClassReader getCustomReader(Class c)
    {
        return this.readerCache.computeIfAbsent(c, key -> getReadOptions().getClosestReader(key)).orElse(null);
    }

    /**
     * Fetch enum value (may need to try twice, due to potential 'name' field shadowing by enum subclasses
     */
    private Object getEnum(Class c, JsonObject jsonObj)
    {
        try
        {
            return Enum.valueOf(c, (String) jsonObj.get("name"));
        }
        catch (Exception e)
        {   // In case the enum class has it's own 'name' member variable (shadowing the 'name' variable on Enum)
            return Enum.valueOf(c, (String) jsonObj.get("java.lang.Enum.name"));
        }
    }

    protected EnumSet<?> extractEnumSet(Class c, JsonObject jsonObj)
    {
        String enumClassName = (String) jsonObj.get("@enum");
        Class enumClass = enumClassName == null ? null
                : MetaUtils.classForName(enumClassName, readOptionsCache.getClassLoader());
        Object[] items = jsonObj.getArray();
        if (items == null || items.length == 0)
        {
            if (enumClass != null) {
                return EnumSet.noneOf(enumClass);
            } else {
                return EnumSet.noneOf(MetaUtils.Dumpty.class);
            }
        } else if (enumClass == null) {
            throw new JsonIoException("Could not figure out Enum of the not empty set " + jsonObj);
        }

        EnumSet enumSet = null;
        for (Object item : items)
        {
            Enum enumItem;
            if (item instanceof String)
            {
                enumItem = Enum.valueOf(enumClass, (String)item);
            }
            else
            {
                JsonObject jsItem = (JsonObject) item;
                enumItem = Enum.valueOf(enumClass, (String) jsItem.get("name"));
            }

            if (enumSet == null)
            {   // Lazy init the EnumSet
                enumSet = EnumSet.of(enumItem);
            }
            else
            {
                enumSet.add(enumItem);
            }
        }
        return enumSet;
    }

    /**
     * For all fields where the value was "@ref":"n" where 'n' was the id of an object
     * that had not yet been encountered in the stream, make the final substitution.
     */
    protected void patchUnresolvedReferences()
    {
        Iterator i = unresolvedRefs.iterator();
        while (i.hasNext())
        {
            UnresolvedReference ref = (UnresolvedReference) i.next();
            Object objToFix = ref.referencingObj.target;
            JsonObject objReferenced = ReaderContext.instance().getReferenceTracker().get(ref.refId);

            if (ref.index >= 0)
            {    // Fix []'s and Collections containing a forward reference.
                if (objToFix instanceof List)
                {   // Patch up Indexable Collections
                    List list = (List) objToFix;
                    list.set(ref.index, objReferenced.target);
                    String containingTypeName = ref.referencingObj.type;
                    if (containingTypeName != null && containingTypeName.startsWith("java.util.Immutable") && containingTypeName.contains("List"))
                    {
                        if (list.stream().noneMatch(c -> c == null || c instanceof JsonObject))
                        {
                            list = MetaUtils.listOf(list.toArray());
                            ref.referencingObj.target = list;
                        }
                    }
                }
                else if (objToFix instanceof Collection)
                {
                    String containingTypeName = ref.referencingObj.type;
                    Collection col = (Collection) objToFix;
                    if (containingTypeName != null && containingTypeName.startsWith("java.util.Immutable") && containingTypeName.contains("Set"))
                    {
                        throw new JsonIoException("Error setting set entry of ImmutableSet '" + ref.referencingObj.type + "', @ref = " + ref.refId);
                    }
                    else
                    {
                        // Add element (since it was not indexable, add it to collection)
                        col.add(objReferenced.target);
                    }
                }
                else
                {
                    Array.set(objToFix, ref.index, objReferenced.target);        // patch array element here
                }
            }
            else
            {    // Fix field forward reference
                Field field = MetaUtils.getField(objToFix.getClass(), ref.field);
                if (field != null)
                {
                    try
                    {
                        MetaUtils.setFieldValue(field, objToFix, objReferenced.target);    // patch field here
                    }
                    catch (Exception e)
                    {
                        throw new JsonIoException("Error setting field while resolving references '" + field.getName() + "', @ref = " + ref.refId, e);
                    }
                }
            }
        }
        unresolvedRefs.clear();
    }

    /**
     * Process Maps/Sets (fix up their internal indexing structure)
     * This is required because Maps hash items using hashCode(), which will
     * change between VMs.  Rehashing the map fixes this.
     * <br>
     * If useMaps==true, then move @keys to keys and @items to values
     * and then drop these two entries from the map.
     * <br>
     * This hashes both Sets and Maps because the JDK sets are implemented
     * as Maps.  If you have a custom built Set, this would not 'treat' it
     * and you would need to provide a custom reader for that set.
     */
    protected void rehashMaps()
    {
        final boolean useMapsLocal = getReadOptions().isUsingMaps();
        ;
        for (Object[] mapPieces : prettyMaps)
        {
            JsonObject jObj = (JsonObject) mapPieces[0];
            Object[] javaKeys, javaValues;
            Map map;

            if (useMapsLocal)
            {   // Make the @keys be the actual keys of the map.
                map = jObj;
                javaKeys = (Object[]) jObj.remove(KEYS);
                javaValues = (Object[]) jObj.remove(ITEMS);
            }
            else
            {
                map = (Map) jObj.target;
                javaKeys = (Object[]) mapPieces[1];
                javaValues = (Object[]) mapPieces[2];
                jObj.clear();
            }

            if (singletonMap.isAssignableFrom(map.getClass()))
            {   // Handle SingletonMaps - Do nothing here.  They are single entry maps.  The code before here
                // has already instantiated the SingletonMap, and has filled in its values.
            }
            else
            {
                int j = 0;

                while (javaKeys != null && j < javaKeys.length)
                {
                    map.put(javaKeys[j], javaValues[j]);
                    j++;
                }
            }
        }
    }
}<|MERGE_RESOLUTION|>--- conflicted
+++ resolved
@@ -506,17 +506,10 @@
      */
     Object createInstanceUsingClassFactory(Class c, JsonObject jsonObj)
     {
-<<<<<<< HEAD
         //  If a target exists then the item has already gone through
         //  the create instance process.  don't recreate
         if (jsonObj.target != null) {
             return jsonObj.target;
-=======
-        //  If a target exsts then the item has already gone through
-        //  the new instance process at least, don't recreate.
-        if (jsonObj.getTarget() != null) {
-            return jsonObj.getTarget();
->>>>>>> bb84c3d3
         }
 
         // If a ClassFactory exists for a class, use it to instantiate the class.  The ClassFactory
