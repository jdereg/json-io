--- conflicted
+++ resolved
@@ -5,11 +5,7 @@
     <groupId>com.cedarsoftware</groupId>
     <artifactId>json-io</artifactId>
     <packaging>bundle</packaging>
-<<<<<<< HEAD
-    <version>4.1.11-SNAPSHOT</version>
-=======
     <version>4.4.0</version>
->>>>>>> 100c0a15
     <description>Java JSON serialization</description>
     <url>https://github.com/jdereg/json-io</url>
 
